--- conflicted
+++ resolved
@@ -35,13 +35,8 @@
     UsersMicroserviceImpl, WarehousesMicroserviceImpl,
 };
 use models::{
-<<<<<<< HEAD
-    BillingOrdersVec, BuyNow, ConvertCart, EmailVerifyApply, NewStore, PasswordResetApply, ResetRequest, SagaCreateProfile,
-    UpdateStatePayload,
-=======
-    BaseProductModerate, BillingOrdersVec, ConvertCart, EmailVerifyApply, NewStore, PasswordResetApply, ResetRequest, SagaCreateProfile,
-    StoreModerate, UpdateStatePayload,
->>>>>>> 3214c61a
+    BaseProductModerate, BillingOrdersVec, BuyNow, ConvertCart, EmailVerifyApply, NewStore, PasswordResetApply, ResetRequest,
+    SagaCreateProfile, StoreModerate, UpdateStatePayload,
 };
 use sentry_integration::log_and_capture_error;
 use services::account::{AccountService, AccountServiceImpl};
