use std::fmt;
use std::time::SystemTime;

use chrono::NaiveDate;
use uuid::Uuid;

use stq_static_resources::{Device, Gender, Project, Provider};
use stq_types::{Alpha3, EmarsysId, MerchantId, RoleId, SagaId, UserId};

#[derive(Serialize, Deserialize, Debug, Clone)]
pub struct User {
    pub id: UserId,
    pub email: String,
    pub email_verified: bool,
    pub phone: Option<String>,
    pub phone_verified: bool,
    pub is_active: bool,
    pub first_name: Option<String>,
    pub last_name: Option<String>,
    pub middle_name: Option<String>,
    pub gender: Option<Gender>,
    pub birthdate: Option<NaiveDate>,
    pub last_login_at: SystemTime,
    pub created_at: SystemTime,
    pub updated_at: SystemTime,
    pub saga_id: SagaId,
    pub is_blocked: bool,
<<<<<<< HEAD
    pub referal: Option<UserId>,
    pub utm_marks: Option<serde_json::Value>,
    pub country: Option<Alpha3>,
    pub referer: Option<String>,
=======
    pub revoke_before: SystemTime,
>>>>>>> 84e86d00
}

#[derive(Serialize, Deserialize, Debug, Clone)]
pub struct NewUser {
    pub email: String,
    pub phone: Option<String>,
    pub first_name: Option<String>,
    pub last_name: Option<String>,
    pub middle_name: Option<String>,
    pub gender: Option<Gender>,
    pub birthdate: Option<NaiveDate>,
    pub last_login_at: SystemTime,
    pub saga_id: SagaId,
    pub referal: Option<UserId>,
    pub utm_marks: Option<serde_json::Value>,
    pub country: Option<Alpha3>,
    pub referer: Option<String>,
}

#[derive(Default, Debug, Serialize, Deserialize)]
pub struct UpdateUser {
    pub phone: Option<String>,
    pub first_name: Option<String>,
    pub last_name: Option<String>,
    pub middle_name: Option<String>,
    pub emarsys_id: Option<EmarsysId>,
}

#[derive(Serialize, Deserialize, Debug, Clone)]
pub struct NewIdentity {
    pub email: String,
    pub password: Option<String>,
    pub provider: Provider,
    pub saga_id: SagaId,
}

impl fmt::Display for NewIdentity {
    fn fmt(&self, f: &mut fmt::Formatter) -> fmt::Result {
        write!(
            f,
            "NewIdentity: 
        email: {},
        password: '****',
        provider: {:?},
        saga_id: {}",
            self.email, self.provider, self.saga_id,
        )
    }
}

#[derive(Clone, Serialize, Deserialize, Debug)]
pub struct SagaCreateProfile {
    pub user: Option<NewUser>,
    pub identity: NewIdentity,
    pub device: Option<Device>,
    pub project: Option<Project>,
}

impl fmt::Display for SagaCreateProfile {
    fn fmt(&self, f: &mut fmt::Formatter) -> fmt::Result {
        write!(f, "SagaCreateProfile - user: {:#?}, identity: {})", self.user, self.identity)
    }
}

#[derive(Clone, Debug, Serialize, Deserialize)]
pub struct CreateUserMerchantPayload {
    pub id: UserId,
}

#[derive(Serialize, Deserialize, Debug)]
pub struct Merchant {
    pub merchant_id: MerchantId,
}

#[derive(Serialize, Deserialize, Debug)]
pub struct ResetRequest {
    pub email: String,
    pub device: Option<Device>,
    pub project: Option<Project>,
    pub uuid: Option<Uuid>,
}

#[derive(Serialize, Deserialize, Debug)]
pub struct VerifyRequest {
    pub email: String,
    pub device: Option<Device>,
    pub project: Option<Project>,
}

#[derive(Serialize, Deserialize, Debug)]
pub struct EmailVerifyApply {
    pub token: String,
    pub project: Option<Project>,
}

#[derive(Serialize, Deserialize, Debug)]
pub struct EmailVerifyApplyToken {
    pub user: User,
    pub token: String,
}

#[derive(Serialize, Deserialize, Debug)]
pub struct ResetApplyToken {
    pub email: String,
    pub token: String,
}

#[derive(Serialize, Deserialize, Debug)]
pub struct PasswordResetApply {
    pub token: String,
    pub password: String,
    pub project: Option<Project>,
}

pub type CreateProfileOperationLog = Vec<CreateProfileOperationStage>;

#[derive(Clone, Debug, Hash, PartialEq, Eq)]
pub enum CreateProfileOperationStage {
    AccountCreationStart(SagaId),
    AccountCreationComplete(SagaId),
    UsersRoleSetStart(RoleId),
    UsersRoleSetComplete(RoleId),
    StoreRoleSetStart(RoleId),
    StoreRoleSetComplete(RoleId),
    BillingRoleSetStart(RoleId),
    BillingRoleSetComplete(RoleId),
    DeliveryRoleSetStart(RoleId),
    DeliveryRoleSetComplete(RoleId),
    BillingCreateMerchantStart(UserId),
    BillingCreateMerchantComplete(UserId),
}<|MERGE_RESOLUTION|>--- conflicted
+++ resolved
@@ -25,14 +25,11 @@
     pub updated_at: SystemTime,
     pub saga_id: SagaId,
     pub is_blocked: bool,
-<<<<<<< HEAD
     pub referal: Option<UserId>,
     pub utm_marks: Option<serde_json::Value>,
     pub country: Option<Alpha3>,
     pub referer: Option<String>,
-=======
     pub revoke_before: SystemTime,
->>>>>>> 84e86d00
 }
 
 #[derive(Serialize, Deserialize, Debug, Clone)]
