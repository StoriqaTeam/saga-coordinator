--- conflicted
+++ resolved
@@ -353,17 +353,16 @@
                             Ok((s, _)) => Ok((s, user)),
                             Err((s, _)) => Ok((s, user)),
                         })) as ServiceFuture<Self, User>,
-                        Provider::Facebook | Provider::Google if project.unwrap_or_default() == Project::MarketPlace => {
-                            Box::new(
-                                s.create_emarsys_contact(CreateEmarsysContactPayload {
-                                    user_id: user.id,
-                                    email: user.email.clone(),
-                                }).then(|res| match res {
-                                    Ok((s, _)) => Ok((s, user)),
-                                    Err((s, _)) => Ok((s, user)),
-                                }),
-                            ) as ServiceFuture<Self, User>
-                        }
+                        Provider::Facebook | Provider::Google if project.unwrap_or_default() == Project::MarketPlace => Box::new(
+                            s.create_emarsys_contact(CreateEmarsysContactPayload {
+                                user_id: user.id,
+                                email: user.email.clone(),
+                            }).then(|res| match res {
+                                Ok((s, _)) => Ok((s, user)),
+                                Err((s, _)) => Ok((s, user)),
+                            }),
+                        )
+                            as ServiceFuture<Self, User>,
                         _ => Box::new(future::ok((s, user))) as ServiceFuture<Self, User>,
                     }
                 }),
@@ -654,9 +653,8 @@
         Box::new(
             users_microservice
                 .apply_email_verify_token(Some(Initiator::Superadmin), input)
-<<<<<<< HEAD
                 .and_then(move |email_apply_token| {
-                    let EmailVerifyApplyToken { user, token } = email_apply_token;
+                    let user = email_apply_token.user.clone();
                     let user_id = user.id;
                     let user_email = user.email.clone();
                     let email_user = EmailUser {
@@ -668,7 +666,7 @@
 
                     notifications_microservice
                         .apply_email_verification(Some(Initiator::Superadmin), email, project_)
-                        .map(move |_| (user_id, user_email, token))
+                        .map(move |_| (user_id, user_email, email_apply_token))
                 }).then(|res| match res {
                     Ok((user_id, email, token)) => Ok((self, user_id, email, token)),
                     Err(err) => Err((self, err)),
@@ -682,28 +680,6 @@
                 }).then(|res| match res {
                     Ok((self_service, token)) => Ok((Box::new(self_service) as Box<AccountService>, token)),
                     Err((self_service, e)) => Err((Box::new(self_service) as Box<AccountService>, e)),
-=======
-                .and_then({
-                    move |email_apply_token| {
-                        let user = email_apply_token.user.clone();
-
-                        let email_user = EmailUser {
-                            email: user.email.clone(),
-                            first_name: user.first_name.unwrap_or_else(|| "user".to_string()),
-                            last_name: user.last_name.unwrap_or_else(|| "".to_string()),
-                        };
-                        let email = ApplyEmailVerificationForUser { user: email_user };
-
-                        Box::new(
-                            notifications_microservice
-                                .apply_email_verification(Some(Initiator::Superadmin), email, project_)
-                                .map(|_| email_apply_token),
-                        )
-                    }
-                }).then(|res| match res {
-                    Ok(email_apply_token) => Ok((Box::new(self) as Box<AccountService>, email_apply_token)),
-                    Err(e) => Err((Box::new(self) as Box<AccountService>, e)),
->>>>>>> 8ecda4d6
                 }),
         )
     }
